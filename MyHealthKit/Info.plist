<?xml version="1.0" encoding="UTF-8"?>
<!DOCTYPE plist PUBLIC "-//Apple//DTD PLIST 1.0//EN" "http://www.apple.com/DTDs/PropertyList-1.0.dtd">
<plist version="1.0">
<dict>
<<<<<<< HEAD
=======
	<key>NSHealthUpdateUsageDescription</key>
	<string>We use your health data to track and update wellness goals like steps and calories.</string>
	<key>NSHealthShareUsageDescription</key>
	<string>We access your health data to personalize insights and provide progress tracking features.</string>
>>>>>>> 50a782f5
	<key>UIBackgroundModes</key>
	<array>
		<string>fetch</string>
	</array>
</dict>
</plist><|MERGE_RESOLUTION|>--- conflicted
+++ resolved
@@ -2,13 +2,10 @@
 <!DOCTYPE plist PUBLIC "-//Apple//DTD PLIST 1.0//EN" "http://www.apple.com/DTDs/PropertyList-1.0.dtd">
 <plist version="1.0">
 <dict>
-<<<<<<< HEAD
-=======
 	<key>NSHealthUpdateUsageDescription</key>
 	<string>We use your health data to track and update wellness goals like steps and calories.</string>
 	<key>NSHealthShareUsageDescription</key>
 	<string>We access your health data to personalize insights and provide progress tracking features.</string>
->>>>>>> 50a782f5
 	<key>UIBackgroundModes</key>
 	<array>
 		<string>fetch</string>
